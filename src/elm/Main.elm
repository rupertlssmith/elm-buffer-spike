--- conflicted
+++ resolved
@@ -136,53 +136,18 @@
             ( model, initEditorSize )
 
         MoveUp ->
-<<<<<<< HEAD
             ( model, Cmd.none )
                 |> andThen (moveCursorRowBy -1)
                 |> andThen refocusBuffer
                 |> andThen scrollIfNecessary
+                |> andThen activity
 
         MoveDown ->
             ( model, Cmd.none )
                 |> andThen (moveCursorRowBy 1)
                 |> andThen refocusBuffer
                 |> andThen scrollIfNecessary
-=======
-            let
-                newRow =
-                    max
-                        (model.cursor.row - 1)
-                        0
-            in
-            ( { model
-                | cursor = { row = newRow, col = model.cursor.col }
-                , buffer = GapBuffer.getFocus newRow model.buffer |> Tuple.first
-                , blinker = True
-              }
-            , Cmd.batch
-                [ scrollTo ((newRow |> toFloat) * config.lineHeight)
-                , Time.now |> Task.perform Activity
-                ]
-            )
-
-        MoveDown ->
-            let
-                newRow =
-                    min
-                        (model.cursor.row + 1)
-                        (GapBuffer.length model.buffer - model.linesPerPage)
-            in
-            ( { model
-                | cursor = { row = newRow, col = model.cursor.col }
-                , buffer = GapBuffer.getFocus newRow model.buffer |> Tuple.first
-                , blinker = True
-              }
-            , Cmd.batch
-                [ scrollTo ((newRow |> toFloat) * config.lineHeight - model.bottomOffset)
-                , Time.now |> Task.perform Activity
-                ]
-            )
->>>>>>> ed5a20df
+                |> andThen activity
 
         MoveLeft ->
             let
@@ -209,53 +174,18 @@
             )
 
         PageUp ->
-<<<<<<< HEAD
             ( model, Cmd.none )
                 |> andThen (moveCursorRowBy -model.linesPerPage)
                 |> andThen refocusBuffer
                 |> andThen scrollIfNecessary
+                |> andThen activity
 
         PageDown ->
             ( model, Cmd.none )
                 |> andThen (moveCursorRowBy model.linesPerPage)
                 |> andThen refocusBuffer
                 |> andThen scrollIfNecessary
-=======
-            let
-                newRow =
-                    max
-                        (model.cursor.row - model.linesPerPage)
-                        0
-            in
-            ( { model
-                | cursor = { row = newRow, col = model.cursor.col }
-                , buffer = GapBuffer.getFocus newRow model.buffer |> Tuple.first
-                , blinker = True
-              }
-            , Cmd.batch
-                [ scrollTo ((newRow |> toFloat) * config.lineHeight)
-                , Time.now |> Task.perform Activity
-                ]
-            )
-
-        PageDown ->
-            let
-                newRow =
-                    min
-                        (model.cursor.row + model.linesPerPage)
-                        (GapBuffer.length model.buffer - model.linesPerPage)
-            in
-            ( { model
-                | cursor = { row = newRow, col = model.cursor.col }
-                , buffer = GapBuffer.getFocus newRow model.buffer |> Tuple.first
-                , blinker = True
-              }
-            , Cmd.batch
-                [ scrollTo ((newRow |> toFloat) * config.lineHeight - model.bottomOffset)
-                , Time.now |> Task.perform Activity
-                ]
-            )
->>>>>>> ed5a20df
+                |> andThen activity
 
         Blink posix ->
             if Time.posixToMillis posix - Time.posixToMillis model.lastActive > config.blinkInterval then
@@ -325,6 +255,11 @@
     ( { model | scrollRow = newScrollRow |> Debug.log "scrollRow" }
     , scrollCmd
     )
+
+
+activity : Model -> ( Model, Cmd Msg )
+activity model =
+    ( model, Time.now |> Task.perform Activity )
 
 
 {-| The difference between the height and the height floored to line height.
